--- conflicted
+++ resolved
@@ -158,6 +158,7 @@
    , instant_delivery_option/0
    , interleaving_bound_option/0
    , keep_going_option/0
+   , max_processes_option/0
    , module_option/0
    , no_output_option/0
    , non_racing_system_option/0
@@ -291,6 +292,7 @@
   , pz_option()
   , exclude_module_option()
   , depth_bound_option()
+  , max_processes_option()
   , interleaving_bound_option()
   , dpor_option()
   , optimal_option()
@@ -622,6 +624,18 @@
     " stop exploring an interleaving that has events beyond this limit."
   }.
 
+%% @docfile "doc/max_processes_option.edoc"
+-spec max_processes_option() -> option_spec().
+
+max_processes_option() ->
+  { max_processes
+  , [erlang]
+  , undefined
+  , {integer, 20}
+  , "Maximum number of processes"
+  , "The maximum number of processes used by your test."
+  }.
+
 %% @docfile "doc/interleaving_bound_option.edoc"
 -spec interleaving_bound_option() -> option_spec().
 
@@ -651,18 +665,6 @@
     "-     `source': Using source sets only. Use this if the rate of~n"
     "                exploration is too slow. Use `optimal' if a lot of~n"
     "                interleavings are reported as sleep-set blocked.~n"
-<<<<<<< HEAD
-    "- 'persistent': Using persistent sets. Do not use."}
-  ,{max_processes, [erlang], undefined, {integer, 20},
-    "Maximum number of processes",
-    "The maximum number of processes used by your test."}
-  ,{optimal, [por], undefined, boolean,
-    "Synonym for `--dpor optimal (true) | source (false)`.",
-    nolong}
-  ,{scheduling_bound_type, [bound, experimental], $c, {atom, none},
-    "* Schedule bounding technique",
-    "Enables scheduling rules that prevent interleavings from being explored."
-=======
     "- `persistent': Using persistent sets. Not recommended."
   }.
 
@@ -689,7 +691,6 @@
   , {scheduling_bound_type, none}
   , "* Schedule bounding technique"
   , "Enables scheduling rules that prevent interleavings from being explored."
->>>>>>> 22ac37fa
     " The available options are:~n"
     "-   `none': no bounding~n"
     "-   `bpor': how many times per interleaving the scheduler is allowed~n"
