# Changelog

All notable changes to this project will be documented in this file.

The format is based on [Keep a Changelog](http://keepachangelog.com/en/1.0.0/)
and this project adheres to [Semantic Versioning](http://semver.org/spec/v2.0.0.html).


## [Unreleased](https://github.com/parapluu/Concuerror/tree/master)

### Added
<<<<<<< HEAD
- `--max_processes` option
=======
- style checking by Elvis (#266)
>>>>>>> e1b24805
- base infrastructure for EUnit tests (and CT eventually) (#263)

### Removed

### Changed
- use rebar3 for building (#255)
- a (configurable) limit for the number of processes used in a test was added (`--max_processes`)

### Fixed


## [0.19](https://github.com/parapluu/Concuerror/releases/tag/0.19) - 2018-05-21

### Added
- Total state space size and time to completion estimation
- `--first_process_errors_only` option
- Parts of [aronisstav/erlang-concurrency-litmus-tests](https://github.com/aronisstav/erlang-concurrency-litmus-tests) as a testsuite
- [Codecov](https://codecov.io/github/parapluu/Concuerror) code coverage tracking
- [contributor's guide](./CONTRIBUTING.md)
- [Github Pull Request and Issue templates](./.github/)

### Removed
- untested code for 'hijacking' processes (e.g. application_controller (#2))

### Changed
- progress bar format
- symbolic PIDs are now shown as "<symbol/last registered name>"
- report shows mailbox contents when a deadlock is detected
- significantly optimized DPOR implementations
- moved concuerror executable to /bin directory

### Fixed
- handling of stacktraces
- exclude instrumentation time from timeouts


## [0.18](https://github.com/parapluu/Concuerror/releases/tag/0.18) - 2018-02-20

### Added
- `--observers` option as a synonym of `--use_receive_patterns`
- Support for erlang:hibernate/3
- Support for more safe built-in operations
- A Changelog

### Changed
- Completely reworked the implementation of `--use_receive_patterns`
- `--use_receive_patterns` default is now `true`

### Fixed
- Handling of exit_signals sent to self() (#5)


## [0.17](https://github.com/parapluu/Concuerror/releases/tag/0.17) - 2017-10-17


## [0.16](https://github.com/parapluu/Concuerror/releases/tag/0.16) - 2016-10-25


## [0.15](https://github.com/parapluu/Concuerror/releases/tag/0.15) - 2016-08-29


## [0.14](https://github.com/parapluu/Concuerror/releases/tag/0.14) - 2015-06-10<|MERGE_RESOLUTION|>--- conflicted
+++ resolved
@@ -5,15 +5,16 @@
 The format is based on [Keep a Changelog](http://keepachangelog.com/en/1.0.0/)
 and this project adheres to [Semantic Versioning](http://semver.org/spec/v2.0.0.html).
 
+## [Experimental](https://github.com/aronisstav/Concuerror/tree/parallel)
+
+### Added
+- `--max_processes` option
+
 
 ## [Unreleased](https://github.com/parapluu/Concuerror/tree/master)
 
 ### Added
-<<<<<<< HEAD
-- `--max_processes` option
-=======
 - style checking by Elvis (#266)
->>>>>>> e1b24805
 - base infrastructure for EUnit tests (and CT eventually) (#263)
 
 ### Removed
