# Changelog

All notable changes to this project will be documented in this file.

The format is based on [Keep a Changelog](http://keepachangelog.com/en/1.0.0/)
and this project adheres to [Semantic Versioning](http://semver.org/spec/v2.0.0.html).


## [Unreleased](https://github.com/parapluu/Concuerror/tree/master)

### Added
- `--max_processes` option

### Removed

### Changed
<<<<<<< HEAD
- a (configurable) limit for the number of processes used in a test was added (`--max_processes`)
=======
- use rebar3 for building (#255)
>>>>>>> 2c4499e6

### Fixed


## [0.19](https://github.com/parapluu/Concuerror/releases/tag/0.19) - 2018-05-21

### Added
- Total state space size and time to completion estimation
- `--first_process_errors_only` option
- Parts of [aronisstav/erlang-concurrency-litmus-tests](https://github.com/aronisstav/erlang-concurrency-litmus-tests) as a testsuite
- [Codecov](https://codecov.io/github/parapluu/Concuerror) code coverage tracking
- [contributor's guide](./CONTRIBUTING.md)
- [Github Pull Request and Issue templates](./.github/)

### Removed
- untested code for 'hijacking' processes (e.g. application_controller (#2))

### Changed
- progress bar format
- symbolic PIDs are now shown as "<symbol/last registered name>"
- report shows mailbox contents when a deadlock is detected
- significantly optimized DPOR implementations
- moved concuerror executable to /bin directory

### Fixed
- handling of stacktraces
- exclude instrumentation time from timeouts


## [0.18](https://github.com/parapluu/Concuerror/releases/tag/0.18) - 2018-02-20

### Added
- `--observers` option as a synonym of `--use_receive_patterns`
- Support for erlang:hibernate/3
- Support for more safe built-in operations
- A Changelog

### Changed
- Completely reworked the implementation of `--use_receive_patterns`
- `--use_receive_patterns` default is now `true`

### Fixed
- Handling of exit_signals sent to self() (#5)


## [0.17](https://github.com/parapluu/Concuerror/releases/tag/0.17) - 2017-10-17


## [0.16](https://github.com/parapluu/Concuerror/releases/tag/0.16) - 2016-10-25


## [0.15](https://github.com/parapluu/Concuerror/releases/tag/0.15) - 2016-08-29


## [0.14](https://github.com/parapluu/Concuerror/releases/tag/0.14) - 2015-06-10<|MERGE_RESOLUTION|>--- conflicted
+++ resolved
@@ -14,11 +14,8 @@
 ### Removed
 
 ### Changed
-<<<<<<< HEAD
+- use rebar3 for building (#255)
 - a (configurable) limit for the number of processes used in a test was added (`--max_processes`)
-=======
-- use rebar3 for building (#255)
->>>>>>> 2c4499e6
 
 ### Fixed
 
